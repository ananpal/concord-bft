// Concord
//
// Copyright (c) 2018-2021 VMware, Inc. All Rights Reserved.
//
// This product is licensed to you under the Apache 2.0 license (the "License").
// You may not use this product except in compliance with the Apache 2.0 License.
//
// This product may include a number of subcomponents with separate copyright
// notices and license terms. Your use of these subcomponents is subject to the
// terms and conditions of the subcomponent's license, as noted in the LICENSE
// file.

#include "reconfiguration/reconfiguration_handler.hpp"

#include "bftengine/KeyExchangeManager.hpp"
#include "bftengine/ControlStateManager.hpp"
#include "messages/ReplicaRestartReadyMsg.hpp"
#include "bftengine/EpochManager.hpp"
#include "Replica.hpp"
#include "kvstream.h"
#include "communication/CommStateControl.hpp"

using namespace concord::messages;
namespace concord::reconfiguration {

bool ReconfigurationHandler::handle(const WedgeCommand& cmd,
                                    uint64_t bft_seq_num,
                                    uint32_t,
                                    concord::messages::ReconfigurationResponse&) {
  LOG_INFO(getLogger(), "Wedge command instructs replica to stop at sequence number " << bft_seq_num);
  bftEngine::ControlStateManager::instance().setStopAtNextCheckpoint(bft_seq_num);
  return true;
}

bool ReconfigurationHandler::handle(const WedgeStatusRequest& req,
                                    uint64_t,
                                    uint32_t,
                                    concord::messages::ReconfigurationResponse& rres) {
  concord::messages::WedgeStatusResponse response;
  if (req.fullWedge) {
    response.stopped = bftEngine::IControlHandler::instance()->isOnNOutOfNCheckpoint();
  } else {
    response.stopped = bftEngine::IControlHandler::instance()->isOnStableCheckpoint();
  }
  rres.response = response;
  return true;
}

bool ReconfigurationHandler::handle(const KeyExchangeCommand& command,
                                    uint64_t sequence_number,
                                    uint32_t,
                                    concord::messages::ReconfigurationResponse&) {
  std::ostringstream oss;
  std::copy(command.target_replicas.begin(), command.target_replicas.end(), std::ostream_iterator<int>(oss, " "));

  LOG_INFO(GL, KVLOG(command.id, command.sender_id, sequence_number) << " target replicas: [" << oss.str() << "]");
  if (std::find(command.target_replicas.begin(),
                command.target_replicas.end(),
                bftEngine::ReplicaConfig::instance().getreplicaId()) != command.target_replicas.end())
    bftEngine::impl::KeyExchangeManager::instance().sendKeyExchange(sequence_number);
  else
    LOG_INFO(GL, "not among target replicas, ignoring...");

  return true;
}
bool ReconfigurationHandler::handle(const concord::messages::AddRemoveWithWedgeCommand& command,
                                    uint64_t bft_seq_num,
                                    uint32_t,
                                    concord::messages::ReconfigurationResponse&) {
  LOG_INFO(getLogger(), "AddRemoveWithWedgeCommand instructs replica to stop at seq_num " << bft_seq_num);
  bftEngine::ControlStateManager::instance().setStopAtNextCheckpoint(bft_seq_num);
  handleWedgeCommands(command.bft_support, true, command.restart, true, true);
  return true;
}
void ReconfigurationHandler::handleWedgeCommands(
    bool bft_support, bool remove_metadata, bool restart, bool unwedge, bool blockNewConnections) {
  if (restart) bftEngine::ControlStateManager::instance().setRestartBftFlag(bft_support);
  if (bft_support) {
    if (remove_metadata)
      bftEngine::IControlHandler::instance()->addOnStableCheckpointCallBack(
          [=]() { bftEngine::ControlStateManager::instance().markRemoveMetadata(); });
    if (unwedge)
      bftEngine::IControlHandler::instance()->addOnStableCheckpointCallBack(
          [=]() { bftEngine::EpochManager::instance().setNewEpochFlag(true); });
    if (restart)
<<<<<<< HEAD
      bftEngine::IControlHandler::instance()->addOnStableCheckpointCallBack([=]() {
        bftEngine::ControlStateManager::instance().sendRestartReadyToAllReplica(
            static_cast<uint8_t>(ReplicaRestartReadyMsg::Reason::Scale), std::string{});
      });
=======
      bftEngine::IControlHandler::instance()->addOnStableCheckpointCallBack(
          [=]() { bftEngine::ControlStateManager::instance().sendRestartReadyToAllReplica(); });
    if (blockNewConnections) {
      bftEngine::IControlHandler::instance()->addOnStableCheckpointCallBack(
          [=]() { bft::communication::CommStateControl::instance().setBlockNewConnectionsFlag(true); });
    }
>>>>>>> 6285cc3e
  } else {
    if (remove_metadata)
      bftEngine::IControlHandler::instance()->addOnSuperStableCheckpointCallBack(
          [=]() { bftEngine::ControlStateManager::instance().markRemoveMetadata(); });
    if (unwedge)
      bftEngine::IControlHandler::instance()->addOnSuperStableCheckpointCallBack(
          [=]() { bftEngine::EpochManager::instance().setNewEpochFlag(true); });
    if (restart)
<<<<<<< HEAD
      bftEngine::IControlHandler::instance()->addOnSuperStableCheckpointCallBack([=]() {
        bftEngine::ControlStateManager::instance().sendRestartReadyToAllReplica(
            static_cast<uint8_t>(ReplicaRestartReadyMsg::Reason::Scale), std::string{});
      });
=======
      bftEngine::IControlHandler::instance()->addOnSuperStableCheckpointCallBack(
          [=]() { bftEngine::ControlStateManager::instance().sendRestartReadyToAllReplica(); });
    if (blockNewConnections) {
      bftEngine::IControlHandler::instance()->addOnSuperStableCheckpointCallBack(
          [=]() { bft::communication::CommStateControl::instance().setBlockNewConnectionsFlag(true); });
    }
>>>>>>> 6285cc3e
  }
}
bool ReconfigurationHandler::handle(const concord::messages::AddRemoveWithWedgeStatus& req,
                                    uint64_t sequence_number,
                                    uint32_t,
                                    concord::messages::ReconfigurationResponse& rres) {
  concord::messages::AddRemoveWithWedgeStatusResponse response;
  if (std::holds_alternative<concord::messages::AddRemoveWithWedgeStatusResponse>(rres.response)) {
    response = std::get<concord::messages::AddRemoveWithWedgeStatusResponse>(rres.response);
    if (!response.bft_flag) {
      response.wedge_status = bftEngine::IControlHandler::instance()->isOnNOutOfNCheckpoint();
    } else {
      response.wedge_status = bftEngine::IControlHandler::instance()->isOnStableCheckpoint();
    }
    LOG_INFO(getLogger(), "AddRemoveWithWedgeStatus. wedge_status " << KVLOG(response.wedge_status));
  } else {
    LOG_WARN(getLogger(), "AddRemoveWithWedgeCommand is not logged into the chain. Return wedge_status false");
  }
  rres.response = std::move(response);
  return true;
}

bool ReconfigurationHandler::handle(const concord::messages::RestartCommand& command,
                                    uint64_t bft_seq_num,
                                    uint32_t,
                                    concord::messages::ReconfigurationResponse&) {
  LOG_INFO(getLogger(), "RestartCommand instructs replica to stop at seq_num " << bft_seq_num);
  bftEngine::ControlStateManager::instance().setStopAtNextCheckpoint(bft_seq_num);
  handleWedgeCommands(command.bft_support, true, command.restart, true, false);
  return true;
}
bool ReconfigurationHandler::handle(const concord::messages::InstallCommand& cmd,
                                    uint64_t sequence_num,
                                    uint32_t,
                                    const std::optional<bftEngine::Timestamp>&,
                                    concord::messages::ReconfigurationResponse& rres) {
  concord::messages::ReconfigurationErrorMsg error_msg;
  if (cmd.version.empty()) {
    LOG_ERROR(getLogger(), "InstallCommand received with empty version string at seq_num " << sequence_num);
    return false;
  }
  LOG_INFO(getLogger(), "InstallCommand instructs replica to stop at seq_num " << KVLOG(sequence_num, cmd.version));
  bftEngine::ControlStateManager::instance().setStopAtNextCheckpoint(sequence_num);
  // TODO(NK): set remove_metadata and unwedge flag to True once we support start new epoch with (n-f) nodes
  // crrently, keyExchange manager requires all n nodes to the start to complete key exchange. So, if we
  // execute install with (n-f) nodes, post inatall, replicas won't be live
  bftEngine::ControlStateManager::instance().setRestartBftFlag(cmd.bft_support);
  if (cmd.bft_support) {
    bftEngine::IControlHandler::instance()->addOnStableCheckpointCallBack([=]() {
      bftEngine::ControlStateManager::instance().sendRestartReadyToAllReplica(
          static_cast<uint8_t>(ReplicaRestartReadyMsg::Reason::Install), cmd.version);
    });
    bftEngine::IControlHandler::instance()->addOnStableCheckpointCallBack(
        [=]() { bftEngine::EpochManager::instance().setNewEpochFlag(true); });
  } else {
    bftEngine::IControlHandler::instance()->addOnSuperStableCheckpointCallBack([=]() {
      bftEngine::ControlStateManager::instance().sendRestartReadyToAllReplica(
          static_cast<uint8_t>(ReplicaRestartReadyMsg::Reason::Install), cmd.version);
    });
    bftEngine::IControlHandler::instance()->addOnSuperStableCheckpointCallBack(
        [=]() { bftEngine::EpochManager::instance().setNewEpochFlag(true); });
  }
  return true;
}

BftReconfigurationHandler::BftReconfigurationHandler() {
  auto operatorPubKeyPath = bftEngine::ReplicaConfig::instance().pathToOperatorPublicKey_;
  if (operatorPubKeyPath.empty()) {
    LOG_WARN(getLogger(),
             "The operator public key is missing, the reconfiguration handler won't be able to execute the requests");
    return;
  }
  std::ifstream key_content;
  key_content.open(operatorPubKeyPath);
  if (!key_content) {
    LOG_ERROR(getLogger(), "unable to read the operator public key file");
    return;
  }
  auto key_str = std::string{};
  auto buf = std::string(4096, '\0');
  while (key_content.read(&buf[0], 4096)) {
    key_str.append(buf, 0, key_content.gcount());
  }
  key_str.append(buf, 0, key_content.gcount());
  verifier_.reset(new concord::util::crypto::ECDSAVerifier(key_str, concord::util::crypto::KeyFormat::PemFormat));
}
bool BftReconfigurationHandler::verifySignature(uint32_t sender_id,
                                                const std::string& data,
                                                const std::string& signature) const {
  if (verifier_ == nullptr) return false;
  return verifier_->verify(data, signature);
}

bool ClientReconfigurationHandler::handle(const concord::messages::ClientExchangePublicKey& msg,
                                          uint64_t,
                                          uint32_t sender_id,
                                          concord::messages::ReconfigurationResponse&) {
  LOG_INFO(getLogger(), "public key: " << msg.pub_key << " sender: " << sender_id);
  std::vector<uint32_t> affected_clients;
  if (!msg.affected_clients.empty()) {
    for (const auto& clientId : msg.affected_clients) {
      affected_clients.push_back(clientId);
    }
  } else {
    LOG_INFO(getLogger(), "apply all public key to the whole relevant group");
    for (const auto& [_, cg] : bftEngine::ReplicaConfig::instance().publicKeysOfClients) {
      (void)_;
      if (std::find(cg.begin(), cg.end(), sender_id) != cg.end()) {
        affected_clients.assign(cg.begin(), cg.end());
        break;
      }
    }
  }
  // TODO: [YB] verify the sender and the affected clients are in the same group
  // assuming we always send hex DER over the wire
  for (const auto& clientId : affected_clients)
    bftEngine::impl::KeyExchangeManager::instance().onClientPublicKeyExchange(
        msg.pub_key, concord::util::crypto::KeyFormat::HexaDecimalStrippedFormat, clientId);
  return true;
}
}  // namespace concord::reconfiguration<|MERGE_RESOLUTION|>--- conflicted
+++ resolved
@@ -83,19 +83,14 @@
       bftEngine::IControlHandler::instance()->addOnStableCheckpointCallBack(
           [=]() { bftEngine::EpochManager::instance().setNewEpochFlag(true); });
     if (restart)
-<<<<<<< HEAD
       bftEngine::IControlHandler::instance()->addOnStableCheckpointCallBack([=]() {
         bftEngine::ControlStateManager::instance().sendRestartReadyToAllReplica(
             static_cast<uint8_t>(ReplicaRestartReadyMsg::Reason::Scale), std::string{});
       });
-=======
-      bftEngine::IControlHandler::instance()->addOnStableCheckpointCallBack(
-          [=]() { bftEngine::ControlStateManager::instance().sendRestartReadyToAllReplica(); });
     if (blockNewConnections) {
       bftEngine::IControlHandler::instance()->addOnStableCheckpointCallBack(
           [=]() { bft::communication::CommStateControl::instance().setBlockNewConnectionsFlag(true); });
     }
->>>>>>> 6285cc3e
   } else {
     if (remove_metadata)
       bftEngine::IControlHandler::instance()->addOnSuperStableCheckpointCallBack(
@@ -104,19 +99,14 @@
       bftEngine::IControlHandler::instance()->addOnSuperStableCheckpointCallBack(
           [=]() { bftEngine::EpochManager::instance().setNewEpochFlag(true); });
     if (restart)
-<<<<<<< HEAD
       bftEngine::IControlHandler::instance()->addOnSuperStableCheckpointCallBack([=]() {
         bftEngine::ControlStateManager::instance().sendRestartReadyToAllReplica(
             static_cast<uint8_t>(ReplicaRestartReadyMsg::Reason::Scale), std::string{});
       });
-=======
-      bftEngine::IControlHandler::instance()->addOnSuperStableCheckpointCallBack(
-          [=]() { bftEngine::ControlStateManager::instance().sendRestartReadyToAllReplica(); });
     if (blockNewConnections) {
       bftEngine::IControlHandler::instance()->addOnSuperStableCheckpointCallBack(
           [=]() { bft::communication::CommStateControl::instance().setBlockNewConnectionsFlag(true); });
     }
->>>>>>> 6285cc3e
   }
 }
 bool ReconfigurationHandler::handle(const concord::messages::AddRemoveWithWedgeStatus& req,
@@ -151,7 +141,6 @@
 bool ReconfigurationHandler::handle(const concord::messages::InstallCommand& cmd,
                                     uint64_t sequence_num,
                                     uint32_t,
-                                    const std::optional<bftEngine::Timestamp>&,
                                     concord::messages::ReconfigurationResponse& rres) {
   concord::messages::ReconfigurationErrorMsg error_msg;
   if (cmd.version.empty()) {
